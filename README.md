--- conflicted
+++ resolved
@@ -96,12 +96,8 @@
 | `--format` | Output format: `markdown` (default), `json`, `yaml`. |
 | `--tokens` | Show estimated token count for LLM input. |
 | `-r, --recent` | Include only files modified in the last 7 days. Shows modification dates in output. |
-<<<<<<< HEAD
 | `-l, --line-numbers` | Include line numbers for file content in output.. |
-
-=======
 | `--preview` | Limit the number of lines displayed per file. Useful to avoid printing full file content. |
->>>>>>> cd25a0da
 
 ## Examples
 
@@ -142,13 +138,11 @@
 ```bash
 share-my-repo . --recent --include "*.py" --format json
 ```
-<<<<<<< HEAD
 ### Include line numbers in file contents:
 ```bash
 share-my-repo . --line-numbers
 share-my-repo . -l
 ```
-=======
 ### Preview the first 5 lines of each file:
 ```bash
 share-my-repo . --preview 5
@@ -159,7 +153,6 @@
 share-my-repo README.md --preview 10
 ```
 
->>>>>>> cd25a0da
 ---
 
 

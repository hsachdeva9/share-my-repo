--- conflicted
+++ resolved
@@ -19,16 +19,10 @@
     is_flag=True,
     help="Include only files modified in the last 7 days"
 )
-<<<<<<< HEAD
 @click.option('--line-numbers', '-l', is_flag=True, help='Show line numbers in file output')
-
-
-def main(paths, output, version, include, exclude, max_file_size, output_format, tokens, recent, line_numbers):
-=======
 @click.option('--preview', type=int, default=None,help='Show only the first N lines of each file (preview mode)')
 
-def main(paths, output, version, include, exclude, max_file_size, output_format, tokens, recent, preview):
->>>>>>> cd25a0da
+def main(paths, output, version, include, exclude, max_file_size, output_format, tokens, recent,line_numbers,preview):
     """Repository Context Packager - Convert repos to LLM-friendly format"""
 
     if version:
@@ -49,11 +43,8 @@
             output_format=output_format,
             show_tokens=tokens,
             recent=recent,
-<<<<<<< HEAD
-            line_numbers=line_numbers
-=======
+            line_numbers=line_numbers,
             preview= preview,
->>>>>>> cd25a0da
         )
     except Exception as e:
         click.echo(f"Error: {e}", err=True)
